--- conflicted
+++ resolved
@@ -16,7 +16,6 @@
  */
 
 use crate::error::Error;
-<<<<<<< HEAD
 use std::vec::Vec;
 use log::info;
 use lazy_static::lazy_static;
@@ -33,29 +32,11 @@
     }
 
 
-=======
-use lazy_static::lazy_static;
-use libmdns::{Responder, Service};
-use log::info;
-use std::sync::{Arc, Mutex};
-use std::vec::Vec;
-
-#[allow(dead_code)]
-pub struct SysMdnsService {
-    service: Service,
-}
-
-lazy_static! {
-    static ref RESPONDER: Arc<Mutex<Responder>> = Arc::new(Mutex::new(Responder::new().unwrap()));
-}
->>>>>>> 0e474c7a
-
 /// Publish a mDNS service
 /// name - can be a service name (comma separate subtypes may follow)
 /// regtype - registration type (e.g. _matter_.tcp etc)
 /// port - the port
 pub fn sys_publish_service(
-<<<<<<< HEAD
         name: &str,
         regtype: &str,
         port: u16,
@@ -80,26 +61,4 @@
         );
     
         Ok(SysMdnsService {service})
-     }
-=======
-    name: &str,
-    regtype: &str,
-    port: u16,
-    txt_kvs: &[[&str; 2]],
-) -> Result<SysMdnsService, Error> {
-    info!("mDNS Registration Type {}", regtype);
-    info!("mDNS properties {:?}", txt_kvs);
-
-    let mut properties = Vec::new();
-    for kvs in txt_kvs {
-        info!("mDNS TXT key {} val {}", kvs[0], kvs[1]);
-        properties.push(format!("{}={}", kvs[0], kvs[1]));
-    }
-    let properties: Vec<&str> = properties.iter().map(|entry| entry.as_str()).collect();
-
-    let responder = RESPONDER.lock().map_err(|_| Error::MdnsError)?;
-    let service = responder.register(regtype.to_owned(), name.to_owned(), port, &properties);
-
-    Ok(SysMdnsService { service })
-}
->>>>>>> 0e474c7a
+     }