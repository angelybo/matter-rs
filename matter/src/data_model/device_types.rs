--- conflicted
+++ resolved
@@ -74,20 +74,17 @@
     drev: 2,
 };
 
-<<<<<<< HEAD
 pub const DEV_TYPE_DIMMABLE_LIGHT: DeviceType = DeviceType {
     dtype: 0x0101,
     drev: 2,
 };
 
 
-=======
 pub const DEV_TYPE_ON_SMART_SPEAKER: DeviceType = DeviceType {
     dtype: 0x0022,
     drev: 2,
 };
 
->>>>>>> 1dcc94de
 pub fn device_type_add_on_off_light(node: &mut WriteNode) -> Result<u32, Error> {
     let endpoint = node.add_endpoint(DEV_TYPE_ON_OFF_LIGHT)?;
     node.add_cluster(endpoint, OnOffCluster::new()?)?;
@@ -100,4 +97,6 @@
     node.add_cluster(endpoint, LevelControlCluster::new()?)?;
 
     Ok(endpoint)
-}+}
+    
+    